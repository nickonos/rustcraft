--- conflicted
+++ resolved
@@ -59,6 +59,11 @@
     game::world::World,
     model::{INDICES, NORMALS, Normal, POSITIONS, Position},
 };
+use crate::{
+    engine::movement::MovementDirection,
+    game::world::World,
+    model::{INDICES, NORMALS, Normal, POSITIONS, Position},
+};
 
 use super::movement::get_movement_direction;
 
@@ -76,6 +81,7 @@
     rctx: Option<RenderContext>,
     stored_movement_input: HashMap<MovementDirection, bool>,
     last_rendered_at: Instant,
+    world: Arc<World>,
     world: Arc<World>,
 }
 
@@ -409,20 +415,8 @@
         {
             movement_direction += dir.to_vec3();
         }
-<<<<<<< HEAD
         // println!("{dt}");
         println!("{movement_direction}");
-=======
-
-        // Update player position based on movement direction
-        let player = &mut self.world.player;
-        player.position += movement_direction * 0.1;
-
-        // Update player rotation based on movement direction
-        if movement_direction.x != 0.0 || movement_direction.z != 0.0 {
-            player.rotation = movement_direction.x.atan2(movement_direction.z);
-        }
->>>>>>> 63bc0869
 
         rctx.previous_frame_end.as_mut().unwrap().cleanup_finished();
 
